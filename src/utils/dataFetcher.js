--- conflicted
+++ resolved
@@ -3,17 +3,6 @@
 
 export class DataFetcher {
   constructor() {
-    // If USE_REAL_DATA env var is set the fetcher will try to load
-<<<<<<< HEAD
-    // one year of daily quotes ending today from Yahoo Finance.
-    // Otherwise high quality mock data is generated. Real requests
-    // may require a proxy due to CORS restrictions when running in
-    // the browser.
-=======
-    // quotes from Yahoo Finance. Otherwise high quality mock data is
-    // generated.  Real requests may require a proxy due to CORS
-    // restrictions when running in the browser.
->>>>>>> 3f3e6349
     this.useRealData = process.env.USE_REAL_DATA === 'true';
   }
 
@@ -65,15 +54,12 @@
    * Real Yahoo Finance data (only works with backend proxy)
    */
   async fetchRealYahooData(symbol, period = '1y') {
-<<<<<<< HEAD
     const now = Math.floor(Date.now() / 1000);
     const seconds = this.getPeriodSecondsForApi(period);
     const start = now - seconds;
     const url = `https://query1.finance.yahoo.com/v8/finance/chart/${encodeURIComponent(symbol)}?period1=${start}&period2=${now}&interval=1d`;
-=======
     const range = period;
     const url = `https://query1.finance.yahoo.com/v8/finance/chart/${encodeURIComponent(symbol)}?range=${range}&interval=1d`;
->>>>>>> 3f3e6349
     const response = await fetch(url);
     if (!response.ok) {
       throw new Error(`Yahoo request failed: ${response.status}`);
